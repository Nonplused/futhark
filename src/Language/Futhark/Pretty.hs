--- conflicted
+++ resolved
@@ -140,15 +140,10 @@
   pprPrec p (Arrow _ (Just v) t1 t2) =
     parensIf (p > 0) $
     parens (pprName v <> colon <+> ppr t1) <+> text "->" <+> ppr t2
-<<<<<<< HEAD
-  ppr (Arrow _ Nothing t1 t2) =
-    ppr t1 <+> text "->" <+> ppr t2
-  ppr (Enum cs) =
-    cat $ punctuate (text " | ") $ map ((text "#" <>) . ppr) $ cs
-=======
   pprPrec p (Arrow _ Nothing t1 t2) =
     parensIf (p > 0) $ pprPrec 1 t1 <+> text "->" <+> ppr t2
->>>>>>> 29cc665b
+  pprPrec _ (Enum cs) =
+    cat $ punctuate (text " | ") $ map ((text "#" <>) . ppr) $ cs
 
 instance Pretty (ShapeDecl dim) => Pretty (TypeArg dim as) where
   ppr (TypeArgDim d _) = ppr $ ShapeDecl [d]
