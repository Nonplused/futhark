{-# LANGUAGE FlexibleContexts #-}
{-# LANGUAGE TypeFamilies #-}
-- | Extract limited nested parallelism for execution inside
-- individual kernel workgroups.
module Futhark.Pass.ExtractKernels.Intragroup
  (intraGroupParallelise)
where

import Control.Monad.Identity
import Control.Monad.RWS
import Control.Monad.Trans.Maybe
import qualified Data.Map.Strict as M
import qualified Data.Set as S

import Futhark.Analysis.Rephrase
import Futhark.Analysis.PrimExp.Convert
import Futhark.Representation.SOACS
import qualified Futhark.Representation.Kernels as Out
import Futhark.Representation.Kernels.Kernel
import Futhark.MonadFreshNames
import Futhark.Tools
import Futhark.Analysis.DataDependencies
import Futhark.Pass.ExtractKernels.Distribution
import Futhark.Pass.ExtractKernels.BlockedKernel

-- | Convert the statements inside a map nest to kernel statements,
-- attempting to parallelise any remaining (top-level) parallel
-- statements.  Anything that is not a map, scan or reduction will
-- simply be sequentialised.  This includes sequential loops that
-- contain maps, scans or reduction.  In the future, we could probably
-- do something more clever.  Make sure that the amount of parallelism
-- to be exploited does not exceed the group size.  Further, as a hack
-- we also consider the size of all intermediate arrays as
-- "parallelism to be exploited" to avoid exploding local memory.
--
-- We distinguish between "minimum group size" and "maximum
-- exploitable parallelism".
intraGroupParallelise :: (MonadFreshNames m, LocalScope Out.Kernels m) =>
                         KernelNest -> Lambda
                      -> m (Maybe ((SubExp, SubExp), SubExp,
                                   Out.Stms Out.Kernels, Out.Stms Out.Kernels))
intraGroupParallelise knest lam = runMaybeT $ do
  (w_stms, w, ispace, inps) <- lift $ flatKernel knest
  let num_groups = w
      body = lambdaBody lam

  group_size <- newVName "computed_group_size"
  let intra_lvl = SegThread (Count w) (Count $ Var group_size)

  ltid <- newVName "ltid"
  let group_variant = S.fromList [ltid]
  (wss_min, wss_avail, kbody) <-
    lift $ localScope (scopeOfLParams $ lambdaParams lam) $
    intraGroupParalleliseBody intra_lvl (dataDependencies body) group_variant ltid body

  known_outside <- lift $ M.keys <$> askScope
  unless (all (`elem` known_outside) $ freeIn $ wss_min ++ wss_avail) $
    fail "Irregular parallelism"

  ((intra_avail_par, kspace, read_input_stms), prelude_stms) <- lift $ runBinder $ do
    let foldBinOp' _    []    = eSubExp $ intConst Int32 0
        foldBinOp' bop (x:xs) = foldBinOp bop x xs
    ws_min <- mapM (letSubExp "one_intra_par_min" <=< foldBinOp' (Mul Int32)) $
              filter (not . null) wss_min
    ws_avail <- mapM (letSubExp "one_intra_par_avail" <=< foldBinOp' (Mul Int32)) $
                filter (not . null) wss_avail

    -- The amount of parallelism available *in the worst case* is
    -- equal to the smallest parallel loop.
    intra_avail_par <- letSubExp "intra_avail_par" =<< foldBinOp' (SMin Int32) ws_avail

    -- The group size is either the maximum of the minimum parallelism
    -- exploited, or the desired parallelism (bounded by the max group
    -- size) in case there is no minimum.
    letBindNames_ [group_size] =<<
      if null ws_min
      then eBinOp (SMin Int32)
           (eSubExp =<< letSubExp "max_group_size" (Op $ Out.GetSizeMax Out.SizeGroup))
           (eSubExp intra_avail_par)
      else foldBinOp' (SMax Int32) ws_min

    let inputIsUsed input = kernelInputName input `S.member` freeIn body
        used_inps = filter inputIsUsed inps

    addStms w_stms

<<<<<<< HEAD
=======
    num_threads <- letSubExp "num_threads" $
                   BasicOp $ BinOp (Mul Int32) num_groups group_size

    let ksize = (num_groups, group_size, num_threads, num_groups)

    kspace <- newKernelSpace ksize $ FlatThreadSpace $ ispace ++ [(ltid,group_size)]

>>>>>>> 5d502fec
    read_input_stms <- mapM readKernelInput used_inps
    space <- mkSegSpace ispace
    return (intra_avail_par, space, read_input_stms)

  let kbody' = kbody { kernelBodyStms = stmsFromList read_input_stms <> kernelBodyStms kbody }

  -- The kernel itself is producing a "flat" result of shape
  -- [num_groups].  We must explicitly reshape it to match the shapes
  -- of our enclosing map-nests.
  let nested_pat = loopNestingPattern first_nest
      flatPatElem pat_elem = do
        let t' = arrayOfRow (length ispace `stripArray` patElemType pat_elem) num_groups
        name <- newVName $ baseString (patElemName pat_elem) ++ "_flat"
        return $ PatElem name t'
  flat_pat <- lift $ Pattern [] <$> mapM flatPatElem (patternValueElements nested_pat)

  let rts = map rowType $ patternTypes flat_pat
      lvl = SegGroup (Count num_groups) (Count $ Var group_size)
      kstm = Let flat_pat (StmAux cs ()) $ Op $ SegOp $ SegMap lvl kspace rts kbody'
      reshapeStm nested_pe flat_pe =
        Let (Pattern [] [nested_pe]) (StmAux cs ()) $
        BasicOp $ Reshape (map DimNew $ arrayDims $ patElemType nested_pe) $
        patElemName flat_pe
      reshape_stms = zipWith reshapeStm (patternElements nested_pat)
                                        (patternElements flat_pat)

  let intra_min_par = intra_avail_par
  return ((intra_min_par, intra_avail_par), Var group_size,
           prelude_stms, oneStm kstm <> stmsFromList reshape_stms)
  where first_nest = fst knest
        cs = loopNestingCertificates first_nest

data Env = Env { _localTID :: VName
               , _dataDeps :: Dependencies
               , _groupVariant :: Names
               }

type IntraGroupM = BinderT Out.Kernels (RWS Env (S.Set [SubExp], S.Set [SubExp]) VNameSource)

runIntraGroupM :: (MonadFreshNames m, HasScope Out.Kernels m) =>
                  Env -> IntraGroupM () -> m ([[SubExp]], [[SubExp]], Out.Stms Out.Kernels)
runIntraGroupM env m = do
  scope <- castScope <$> askScope
  modifyNameSource $ \src ->
    let (((), kstms), src', (ws_min, ws_avail)) = runRWS (runBinderT m scope) env src
    in ((S.toList ws_min, S.toList ws_avail, kstms), src')

parallelMin :: [SubExp] -> IntraGroupM ()
parallelMin ws = tell (S.singleton ws, S.singleton ws)

intraGroupBody :: SegLevel -> Body -> IntraGroupM (Out.Body Out.Kernels)
intraGroupBody lvl body = do
  stms <- collectStms_ $ mapM_ (intraGroupStm lvl) $ bodyStms body
  return $ mkBody stms $ bodyResult body

intraGroupStm :: SegLevel -> Stm -> IntraGroupM ()
intraGroupStm lvl stm@(Let pat _ e) = do
  Env ltid deps group_variant <- ask
  let groupInvariant (Var v) =
        S.null . S.intersection group_variant .
        flip (M.findWithDefault mempty) deps $ v
      groupInvariant Constant{} = True

  case e of
    -- Cosmin hack: previously, only for loops were supported,
    --              and only if `groupInvariant bound` holds;
    --              Let's see what can possibly go wrong if we
    --              completely generalize this (?)
    DoLoop ctx val form loopbody ->
          localScope (scopeOf form') $
          localScope (scopeOfFParams $ map fst $ ctx ++ val) $ do
          loopbody' <- intraGroupBody lvl loopbody
          letBind_ pat $ DoLoop ctx val form' loopbody'
              where form' = case form of
                              ForLoop i it bound inps -> ForLoop i it bound inps
                              WhileLoop cond          -> WhileLoop cond

    If cond tbody fbody ifattr
      | groupInvariant cond -> do
          tbody' <- intraGroupBody lvl tbody
          fbody' <- intraGroupBody lvl fbody
          letBind_ pat $ If cond tbody' fbody' ifattr

    Op (Screma w form arrs) | Just fun <- isMapSOAC form -> do
      body_stms <- collectStms_ $ do
        forM_ (zip (lambdaParams fun) arrs) $ \(p, arr) -> do
          arr_t <- lookupType arr
          letBindNames [paramName p] $ BasicOp $ Index arr $
            fullSlice arr_t [DimFix $ Var ltid]
        addStms $ fmap soacsStmToKernels $ bodyStms $ lambdaBody fun
      let comb_body = mkBody body_stms $ bodyResult $ lambdaBody fun
      ctid <- newVName "ctid"
      space <- mkSegSpace [(ctid, w)]
      letBind_ pat $ Op $ SegOp $
        Out.SegMap lvl space (lambdaReturnType fun) $
        bodyToKernelBody comb_body
      mapM_ (parallelMin . arrayDims) $ patternTypes pat
      parallelMin [w]

    Op (Screma w form arrs)
      | Just (scanfun, nes, mapfun) <- isScanomapSOAC form -> do
      let scanfun' = soacsLambdaToKernels scanfun
          mapfun' = soacsLambdaToKernels mapfun
      addStms =<< segScan pat w scanfun' mapfun' nes arrs [] []
      parallelMin [w]

    Op (Screma w form arrs)
      | Just (comm, redfun, nes, mapfun) <- isRedomapSOAC form -> do
      let redfun' = soacsLambdaToKernels redfun
          mapfun' = soacsLambdaToKernels mapfun
      addStms =<< segRed pat w comm redfun' mapfun' nes arrs [] []
      parallelMin [w]

    Op (Stream w (Sequential accs) lam arrs)
      | chunk_size_param : _ <- lambdaParams lam -> do
      types <- asksScope castScope
      ((), stream_bnds) <-
        runBinderT (sequentialStreamWholeArray pat w accs lam arrs) types
      let replace (Var v) | v == paramName chunk_size_param = w
          replace se = se
          replaceSets (x, y) = (S.map (map replace) x, S.map (map replace) y)
      censor replaceSets $ mapM_ (intraGroupStm lvl) stream_bnds
{-
    Op (Scatter w lam ivs dests) -> do
      parallelMin [w]
      ctid <- newVName "ctid"
      let cspace = Out.CombineSpace dests [(ctid, w)]
      body_stms <- collectStms_ $ do
        forM_ (zip (lambdaParams lam) ivs) $ \(p, arr) -> do
          arr_t <- lookupType arr
          letBindNames [paramName p] $ BasicOp $ Index arr $
            fullSlice arr_t [DimFix $ Var ltid] -- ltid on purpose to enable hoisting.
        Kernelise.transformStms $ bodyStms $ lambdaBody lam
      let body = mkBody body_stms $ bodyResult $ lambdaBody lam
      letBind_ pat $ Op $ Out.Combine cspace (lambdaReturnType lam) mempty body
-}
    _ ->
      addStm $ soacsStmToKernels stm

bodyToKernelBody :: Out.Body lore -> KernelBody lore
bodyToKernelBody (Body attr stms res) =
  KernelBody attr stms $ map ThreadsReturn res

soacsStmToKernels :: Stm -> Out.Stm Out.Kernels
soacsStmToKernels = runIdentity . rephraseStm (injectSOACS OtherOp)

soacsLambdaToKernels :: Lambda -> Out.Lambda Out.Kernels
soacsLambdaToKernels = runIdentity . rephraseLambda (injectSOACS OtherOp)

intraGroupParalleliseBody :: (MonadFreshNames m, HasScope Out.Kernels m) =>
                             SegLevel -> Dependencies -> Names -> VName -> Body
                          -> m ([[SubExp]], [[SubExp]], Out.KernelBody Out.Kernels)
intraGroupParalleliseBody lvl deps group_variant ltid body = do
  (min_ws, avail_ws, kstms) <- runIntraGroupM (Env ltid deps group_variant) $
                 mapM_ (intraGroupStm lvl) $ bodyStms body
  return (min_ws, avail_ws,
          KernelBody () kstms $ map ThreadsReturn $ bodyResult body)<|MERGE_RESOLUTION|>--- conflicted
+++ resolved
@@ -83,17 +83,6 @@
         used_inps = filter inputIsUsed inps
 
     addStms w_stms
-
-<<<<<<< HEAD
-=======
-    num_threads <- letSubExp "num_threads" $
-                   BasicOp $ BinOp (Mul Int32) num_groups group_size
-
-    let ksize = (num_groups, group_size, num_threads, num_groups)
-
-    kspace <- newKernelSpace ksize $ FlatThreadSpace $ ispace ++ [(ltid,group_size)]
-
->>>>>>> 5d502fec
     read_input_stms <- mapM readKernelInput used_inps
     space <- mkSegSpace ispace
     return (intra_avail_par, space, read_input_stms)
