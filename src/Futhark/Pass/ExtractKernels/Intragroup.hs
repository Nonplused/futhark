--- conflicted
+++ resolved
@@ -100,14 +100,9 @@
         return $ PatElem name t'
   flat_pat <- lift $ Pattern [] <$> mapM flatPatElem (patternValueElements nested_pat)
 
-<<<<<<< HEAD
-  let lvl = SegGroup (Count num_groups) (Count $ Var group_size)
+  let rts = map rowType $ patternTypes flat_pat
+      lvl = SegGroup (Count num_groups) (Count $ Var group_size)
       kstm = Let flat_pat (StmAux cs ()) $ Op $ SegOp $ SegMap lvl kspace rts kbody'
-=======
-  let rts = map rowType $ patternTypes flat_pat
-      kstm = Let flat_pat (StmAux cs ()) $ Op $ HostOp $
-             Kernel (KernelDebugHints "map_intra_group" []) kspace rts kbody'
->>>>>>> 343e9f33
       reshapeStm nested_pe flat_pe =
         Let (Pattern [] [nested_pe]) (StmAux cs ()) $
         BasicOp $ Reshape (map DimNew $ arrayDims $ patElemType nested_pe) $
