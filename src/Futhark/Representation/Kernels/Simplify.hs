--- conflicted
+++ resolved
@@ -283,50 +283,4 @@
               Just (kpe, kpes'', kts'', kres'')
         _ -> Nothing
       where matches (_, _, kre) = kre == ThreadsReturn (Var $ patElemName pe)
-<<<<<<< HEAD
-distributeKernelResults _ _ _ _ = cannotSimplify
-=======
-distributeKernelResults _ _ _ _ = cannotSimplify
-
-simplifyKnownIterationStream :: TopDownRuleOp (Wise InKernel)
--- Remove GroupStreams over single-element arrays.  Not much to stream
--- here, and no information to exploit.
-simplifyKnownIterationStream _ pat _ (GroupStream (Constant v) _ lam accs arrs)
-  | oneIsh v = do
-      let GroupStreamLambda chunk_size chunk_offset acc_params arr_params body = lam
-
-      letBindNames_ [chunk_size] $ BasicOp $ SubExp $ constant (1::Int32)
-
-      letBindNames_ [chunk_offset] $ BasicOp $ SubExp $ constant (0::Int32)
-
-      forM_ (zip acc_params accs) $ \(p,a) ->
-        letBindNames_ [paramName p] $ BasicOp $ SubExp a
-
-      forM_ (zip arr_params arrs) $ \(p,a) ->
-        letBindNames_ [paramName p] $ BasicOp $ Index a $
-        fullSlice (paramType p)
-        [DimSlice (Var chunk_offset) (Var chunk_size) (constant (1::Int32))]
-
-      res <- bodyBind body
-      forM_ (zip (patternElements pat) res) $ \(pe,r) ->
-        letBindNames_ [patElemName pe] $ BasicOp $ SubExp r
-simplifyKnownIterationStream _ _ _ _ = cannotSimplify
-
-removeUnusedStreamInputs :: TopDownRuleOp (Wise InKernel)
-removeUnusedStreamInputs _ pat _ (GroupStream w maxchunk lam accs arrs)
-  | (used,unused) <- partition (isUsed . paramName . fst) $ zip arr_params arrs,
-    not $ null unused = do
-      let (arr_params', arrs') = unzip used
-          lam' = GroupStreamLambda chunk_size chunk_offset acc_params arr_params' body
-      letBind_ pat $ Op $ GroupStream w maxchunk lam' accs arrs'
-  where GroupStreamLambda chunk_size chunk_offset acc_params arr_params body = lam
-
-        isUsed = (`S.member` freeIn body)
-removeUnusedStreamInputs _ _ _ _ = cannotSimplify
-
-inKernelRules :: RuleBook (Wise InKernel)
-inKernelRules = standardRules <>
-                ruleBook [RuleOp fuseStreamIota,
-                          RuleOp simplifyKnownIterationStream,
-                          RuleOp removeUnusedStreamInputs] []
->>>>>>> acd0ad0e
+distributeKernelResults _ _ _ _ = cannotSimplify