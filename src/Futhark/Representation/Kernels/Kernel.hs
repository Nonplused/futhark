--- conflicted
+++ resolved
@@ -107,63 +107,6 @@
               }
   deriving (Eq, Ord, Show)
 
-<<<<<<< HEAD
-=======
-data Kernel lore
-  = Kernel KernelDebugHints KernelSpace [Type] (KernelBody lore)
-  | SegMap KernelSpace [Type] (KernelBody lore)
-  | SegRed KernelSpace Commutativity (Lambda lore) [SubExp] [Type] (KernelBody lore)
-    -- ^ The KernelSpace must always have at least two dimensions,
-    -- implying that the result of a SegRed is always an array.
-  | SegScan KernelSpace (Lambda lore) [SubExp] [Type] (KernelBody lore)
-  | SegGenRed KernelSpace [GenReduceOp lore] [Type] (KernelBody lore)
-    deriving (Eq, Show, Ord)
-
-kernelSpace :: Kernel lore -> KernelSpace
-kernelSpace (Kernel _ kspace _ _) = kspace
-kernelSpace (SegMap kspace _ _) = kspace
-kernelSpace (SegRed kspace _ _ _ _ _) = kspace
-kernelSpace (SegScan kspace _ _ _ _) = kspace
-kernelSpace (SegGenRed kspace _ _ _) = kspace
-
-data KernelSpace = KernelSpace { spaceGlobalId :: VName
-                               , spaceLocalId :: VName
-                               , spaceGroupId :: VName
-                               , spaceNumThreads :: SubExp
-                               , spaceNumGroups :: SubExp
-                               , spaceGroupSize :: SubExp -- flat group size
-                               , spaceNumVirtGroups :: SubExp
-                                 -- How many groups should we pretend
-                                 -- exist?
-                               , spaceStructure :: SpaceStructure
-                               -- TODO: document what this spaceStructure is
-                               -- used for
-                               }
-                 deriving (Eq, Show, Ord)
--- ^ first three bound in the kernel, the rest are params to kernel
-
--- | Indices computed for each thread (or group) inside the kernel.
--- This is an arbitrary-dimensional space that is generated from the
--- flat GPU thread space.
-data SpaceStructure = FlatThreadSpace
-                      [(VName, SubExp)] -- gtids and dim sizes
-                    | NestedThreadSpace
-                      [(VName, -- gtid
-                        SubExp, -- global dim size
-                        VName, -- ltid
-                        SubExp -- local dim sizes
-                       )]
-                    deriving (Eq, Show, Ord)
-
--- | Global thread IDs and their upper bound.
-spaceDimensions :: KernelSpace -> [(VName, SubExp)]
-spaceDimensions = structureDimensions . spaceStructure
-  where structureDimensions (FlatThreadSpace dims) = dims
-        structureDimensions (NestedThreadSpace dims) =
-          let (gtids, gdim_sizes, _, _) = unzip4 dims
-          in zip gtids gdim_sizes
-
->>>>>>> 5d502fec
 -- | The body of a 'Kernel'.
 data KernelBody lore = KernelBody { kernelBodyLore :: BodyAttr lore
                                   , kernelBodyStms :: Stms lore
@@ -195,155 +138,8 @@
 kernelResultSubExp :: KernelResult -> SubExp
 kernelResultSubExp (ThreadsReturn se) = se
 kernelResultSubExp (WriteReturn _ arr _) = Var arr
-<<<<<<< HEAD
 kernelResultSubExp (ConcatReturns _ _ _ v) = Var v
 kernelResultSubExp (TileReturns _ v) = Var v
-=======
-kernelResultSubExp (ConcatReturns _ _ _ _ v) = Var v
-
--- | Like 'Mapper', but just for 'Kernel's.
-data KernelMapper flore tlore m = KernelMapper {
-    mapOnKernelSubExp :: SubExp -> m SubExp
-  , mapOnKernelLambda :: Lambda flore -> m (Lambda tlore)
-  , mapOnKernelBody :: Body flore -> m (Body tlore)
-  , mapOnKernelVName :: VName -> m VName
-  , mapOnKernelLParam :: LParam flore -> m (LParam tlore)
-  , mapOnKernelKernelBody :: KernelBody flore -> m (KernelBody tlore)
-  }
-
--- | A mapper that simply returns the 'Kernel' verbatim.
-identityKernelMapper :: Monad m => KernelMapper lore lore m
-identityKernelMapper = KernelMapper { mapOnKernelSubExp = return
-                                    , mapOnKernelLambda = return
-                                    , mapOnKernelBody = return
-                                    , mapOnKernelVName = return
-                                    , mapOnKernelLParam = return
-                                    , mapOnKernelKernelBody = return
-                                    }
-
--- | Map a monadic action across the immediate children of a
--- Kernel.  The mapping does not descend recursively into subexpressions
--- and is done left-to-right.
-mapKernelM :: (Applicative m, Monad m) =>
-              KernelMapper flore tlore m -> Kernel flore -> m (Kernel tlore)
-mapKernelM tv (SegMap space ts body) =
-  SegMap
-  <$> mapOnKernelSpace tv space
-  <*> mapM (mapOnType $ mapOnKernelSubExp tv) ts
-  <*> mapOnKernelKernelBody tv body
-mapKernelM tv (SegRed space comm red_op nes ts body) =
-  SegRed
-  <$> mapOnKernelSpace tv space
-  <*> pure comm
-  <*> mapOnKernelLambda tv red_op
-  <*> mapM (mapOnKernelSubExp tv) nes
-  <*> mapM (mapOnType $ mapOnKernelSubExp tv) ts
-  <*> mapOnKernelKernelBody tv body
-mapKernelM tv (SegScan space scan_op nes ts body) =
-  SegScan
-  <$> mapOnKernelSpace tv space
-  <*> mapOnKernelLambda tv scan_op
-  <*> mapM (mapOnKernelSubExp tv) nes
-  <*> mapM (mapOnType $ mapOnKernelSubExp tv) ts
-  <*> mapOnKernelKernelBody tv body
-mapKernelM tv (SegGenRed space ops ts body) =
-  SegGenRed
-  <$> mapOnKernelSpace tv space
-  <*> mapM onGenRedOp ops
-  <*> mapM (mapOnType $ mapOnKernelSubExp tv) ts
-  <*> mapOnKernelKernelBody tv body
-  where onGenRedOp (GenReduceOp w arrs nes shape op) =
-          GenReduceOp <$> mapOnKernelSubExp tv w
-          <*> mapM (mapOnKernelVName tv) arrs
-          <*> mapM (mapOnKernelSubExp tv) nes
-          <*> (Shape <$> mapM (mapOnKernelSubExp tv) (shapeDims shape))
-          <*> mapOnKernelLambda tv op
-mapKernelM tv (Kernel desc space ts kernel_body) =
-  Kernel <$> mapOnKernelDebugHints desc <*>
-  mapOnKernelSpace tv space <*>
-  mapM (mapOnKernelType tv) ts <*>
-  mapOnKernelKernelBody tv kernel_body
-  where mapOnKernelDebugHints (KernelDebugHints name kvs) =
-          KernelDebugHints name <$>
-          (zip (map fst kvs) <$> mapM (mapOnKernelSubExp tv . snd) kvs)
-
-mapOnKernelSpace :: Monad f =>
-                    KernelMapper flore tlore f -> KernelSpace -> f KernelSpace
-mapOnKernelSpace tv (KernelSpace gtid ltid gid num_threads num_groups group_size virt_groups structure) =
-  KernelSpace gtid ltid gid -- all in binding position
-  <$> mapOnKernelSubExp tv num_threads
-  <*> mapOnKernelSubExp tv num_groups
-  <*> mapOnKernelSubExp tv group_size
-  <*> mapOnKernelSubExp tv virt_groups
-  <*> mapOnKernelStructure structure
-  where mapOnKernelStructure (FlatThreadSpace dims) =
-          FlatThreadSpace <$> (zip gtids <$> mapM (mapOnKernelSubExp tv) gdim_sizes)
-          where (gtids, gdim_sizes) = unzip dims
-        mapOnKernelStructure (NestedThreadSpace dims) =
-          NestedThreadSpace <$> (zip4 gtids
-                                 <$> mapM (mapOnKernelSubExp tv) gdim_sizes
-                                 <*> pure ltids
-                                 <*> mapM (mapOnKernelSubExp tv) ldim_sizes)
-          where (gtids, gdim_sizes, ltids, ldim_sizes) = unzip4 dims
-
-mapOnKernelType :: Monad m =>
-                   KernelMapper flore tlore m -> Type -> m Type
-mapOnKernelType _tv (Prim pt) = pure $ Prim pt
-mapOnKernelType tv (Array pt shape u) = Array pt <$> f shape <*> pure u
-  where f (Shape dims) = Shape <$> mapM (mapOnKernelSubExp tv) dims
-mapOnKernelType _tv (Mem s) = pure $ Mem s
-
-instance (Attributes lore, FreeIn (LParamAttr lore)) =>
-         FreeIn (Kernel lore) where
-  freeIn e = execWriter $ mapKernelM free e
-    where walk f x = tell (f x) >> return x
-          free = KernelMapper { mapOnKernelSubExp = walk freeIn
-                              , mapOnKernelLambda = walk freeIn
-                              , mapOnKernelBody = walk freeIn
-                              , mapOnKernelVName = walk freeIn
-                              , mapOnKernelLParam = walk freeIn
-                              , mapOnKernelKernelBody = walk freeIn
-                              }
-
--- | Like 'Walker', but just for 'Kernel's.
-data KernelWalker lore m = KernelWalker {
-    walkOnKernelSubExp :: SubExp -> m ()
-  , walkOnKernelLambda :: Lambda lore -> m ()
-  , walkOnKernelBody :: Body lore -> m ()
-  , walkOnKernelVName :: VName -> m ()
-  , walkOnKernelLParam :: LParam lore -> m ()
-  , walkOnKernelKernelBody :: KernelBody lore -> m ()
-  }
-
--- | A no-op traversal.
-identityKernelWalker :: Monad m => KernelWalker lore m
-identityKernelWalker = KernelWalker {
-    walkOnKernelSubExp = const $ return ()
-  , walkOnKernelLambda = const $ return ()
-  , walkOnKernelBody = const $ return ()
-  , walkOnKernelVName = const $ return ()
-  , walkOnKernelLParam = const $ return ()
-  , walkOnKernelKernelBody = const $ return ()
-  }
-
-walkKernelMapper :: forall lore m. Monad m =>
-                    KernelWalker lore m -> KernelMapper lore lore m
-walkKernelMapper f = KernelMapper {
-    mapOnKernelSubExp = wrap walkOnKernelSubExp
-  , mapOnKernelLambda = wrap walkOnKernelLambda
-  , mapOnKernelBody = wrap walkOnKernelBody
-  , mapOnKernelVName = wrap walkOnKernelVName
-  , mapOnKernelLParam = wrap walkOnKernelLParam
-  , mapOnKernelKernelBody = wrap walkOnKernelKernelBody
-  }
-  where wrap :: (KernelWalker lore m -> a -> m ()) -> a -> m a
-        wrap op k = op f k >> return k
-
--- | As 'mapKernelM', but ignoring the results.
-walkKernelM :: Monad m => KernelWalker lore m -> Kernel lore -> m ()
-walkKernelM f = void . mapKernelM m
-  where m = walkKernelMapper f
->>>>>>> 5d502fec
 
 instance FreeIn KernelResult where
   freeIn (ThreadsReturn what) = freeIn what
@@ -380,44 +176,8 @@
     (substituteNames subst w)
     (substituteNames subst per_thread_elems)
     (substituteNames subst v)
-<<<<<<< HEAD
   substituteNames subst (TileReturns dims v) =
     TileReturns (substituteNames subst dims) (substituteNames subst v)
-=======
-
-instance Substitute KernelSpace where
-  substituteNames subst (KernelSpace gtid ltid gid num_threads num_groups group_size virt_groups structure) =
-    KernelSpace (substituteNames subst gtid)
-    (substituteNames subst ltid)
-    (substituteNames subst gid)
-    (substituteNames subst num_threads)
-    (substituteNames subst num_groups)
-    (substituteNames subst group_size)
-    (substituteNames subst virt_groups)
-    (substituteNames subst structure)
-
-instance Substitute SpaceStructure where
-  substituteNames subst (FlatThreadSpace dims) =
-    FlatThreadSpace (map (substituteNames subst) dims)
-  substituteNames subst (NestedThreadSpace dims) =
-    NestedThreadSpace (map (substituteNames subst) dims)
-
-instance Attributes lore => Substitute (Kernel lore) where
-  substituteNames subst (Kernel desc space ts kbody) =
-    Kernel desc
-    (substituteNames subst space)
-    (substituteNames subst ts)
-    (substituteNames subst kbody)
-  substituteNames subst k = runIdentity $ mapKernelM substitute k
-    where substitute =
-            KernelMapper { mapOnKernelSubExp = return . substituteNames subst
-                         , mapOnKernelLambda = return . substituteNames subst
-                         , mapOnKernelBody = return . substituteNames subst
-                         , mapOnKernelVName = return . substituteNames subst
-                         , mapOnKernelLParam = return . substituteNames subst
-                         , mapOnKernelKernelBody = return . substituteNames subst
-                         }
->>>>>>> 5d502fec
 
 instance Attributes lore => Rename (KernelBody lore) where
   rename (KernelBody attr stms res) = do
@@ -428,7 +188,6 @@
 instance Rename KernelResult where
   rename = substituteRename
 
-<<<<<<< HEAD
 aliasAnalyseKernelBody :: (Attributes lore,
                            CanBeAliased (Op lore)) =>
                           KernelBody lore
@@ -436,16 +195,6 @@
 aliasAnalyseKernelBody (KernelBody attr stms res) =
   let Body attr' stms' _ = Alias.analyseBody $ Body attr stms []
   in KernelBody attr' stms' res
-=======
-scopeOfKernelSpace :: KernelSpace -> Scope lore
-scopeOfKernelSpace (KernelSpace gtid ltid gid _ _ _ _ structure) =
-  M.fromList $ zip ([gtid, ltid, gid] ++ structure') $ repeat $ IndexInfo Int32
-  where structure' = case structure of
-                       FlatThreadSpace dims -> map fst dims
-                       NestedThreadSpace dims ->
-                         let (gtids, _, ltids, _) = unzip4 dims
-                         in gtids ++ ltids
->>>>>>> 5d502fec
 
 removeKernelBodyAliases :: CanBeAliased (Op lore) =>
                            KernelBody (Aliases lore) -> KernelBody lore
@@ -835,7 +584,6 @@
 walkSegOpM f = void . mapSegOpM m
   where m = walkSegOpMapper f
 
-<<<<<<< HEAD
 instance Attributes lore => Substitute (SegOp lore) where
   substituteNames subst = runIdentity . mapSegOpM substitute
     where substitute =
@@ -861,22 +609,6 @@
 
 instance OpMetrics (Op lore) => OpMetrics (SegOp lore) where
   opMetrics (SegMap _ _ _ body) =
-=======
-checkSpace :: TC.Checkable lore => KernelSpace -> TC.TypeM lore ()
-checkSpace (KernelSpace _ _ _ num_threads num_groups group_size virt_groups structure) = do
-  mapM_ (TC.require [Prim int32]) [num_threads,num_groups,group_size,virt_groups]
-  case structure of
-    FlatThreadSpace dims ->
-      mapM_ (TC.require [Prim int32] . snd) dims
-    NestedThreadSpace dims ->
-      let (_, gdim_sizes, _, ldim_sizes) = unzip4 dims
-      in mapM_ (TC.require [Prim int32]) $ gdim_sizes ++ ldim_sizes
-
-instance OpMetrics (Op lore) => OpMetrics (Kernel lore) where
-  opMetrics (Kernel _ _ _ kbody) =
-    inside "Kernel" $ kernelBodyMetrics kbody
-  opMetrics (SegMap _ _ body) =
->>>>>>> 5d502fec
     inside "SegMap" $ kernelBodyMetrics body
   opMetrics (SegRed _ _ _ red_op _ _ body) =
     inside "SegRed" $ lambdaMetrics red_op >> kernelBodyMetrics body
@@ -928,31 +660,8 @@
             ppr shape <> PP.comma </>
             ppr op
 
-<<<<<<< HEAD
 instance Attributes inner => RangedOp (SegOp inner) where
   opRanges op = replicate (length $ segOpType op) unknownRange
-=======
-instance Pretty KernelSpace where
-  ppr (KernelSpace f_gtid f_ltid gid num_threads num_groups group_size virt_groups structure) =
-    parens (commasep [text "num groups:" <+> ppr num_groups,
-                      text "group size:" <+> ppr group_size,
-                      text "virt_num_groups:" <+> ppr virt_groups,
-                      text "num threads:" <+> ppr num_threads,
-                      text "global TID ->" <+> ppr f_gtid,
-                      text "local TID ->" <+> ppr f_ltid,
-                      text "group ID ->" <+> ppr gid]) </> structure'
-    where structure' =
-            case structure of
-              FlatThreadSpace dims -> flat dims
-              NestedThreadSpace space ->
-                parens (commasep $ do
-                           (gtid,gd,ltid,ld) <- space
-                           return $ ppr (gtid,ltid) <+> "<" <+> ppr (gd,ld))
-          flat dims = parens $ commasep $ do
-            (i,d) <- dims
-            return $ ppr i <+> "<" <+> ppr d
->>>>>>> 5d502fec
-
 
 instance (Attributes lore, CanBeRanged (Op lore)) => CanBeRanged (SegOp lore) where
   type OpWithRanges (SegOp lore) = SegOp (Ranges lore)
