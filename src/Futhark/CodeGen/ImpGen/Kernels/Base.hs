--- conflicted
+++ resolved
@@ -16,15 +16,11 @@
   , sReplicate
   , sIota
   , sCopy
-<<<<<<< HEAD
   , compileThreadResult
   , compileGroupResult
+  , virtualiseGroups
 
   , getSize
-=======
-  , compileKernelResult
-  , virtualiseGroups
->>>>>>> 5d502fec
 
   , atomicUpdate
   , atomicUpdateLocking
@@ -853,27 +849,6 @@
 
           set_constants)
 
-<<<<<<< HEAD
-sKernelThread, sKernelGroup :: String
-                            -> Count NumGroups Imp.Exp -> Count GroupSize Imp.Exp
-                            -> VName
-                            -> (KernelConstants -> InKernelGen ())
-                            -> CallKernelGen ()
-(sKernelThread, sKernelGroup) = (sKernel' threadOperations kernelGlobalThreadId,
-                                 sKernel' groupOperations kernelGroupId)
-  where sKernel' ops flatf name num_groups group_size v f = do
-          (constants, set_constants) <- kernelInitialisationSimple num_groups group_size
-          let name' = nameFromString $ name ++ "_" ++ show (baseTag v)
-          sKernel (ops constants) constants name' $ do
-            set_constants
-            dPrimV_ v $ flatf constants
-            f constants
-
-sKernel :: Operations ExplicitMemory Imp.KernelOp
-        -> KernelConstants -> Name -> ImpM ExplicitMemory Imp.KernelOp a -> CallKernelGen ()
-sKernel ops constants name m = do
-  body <- makeAllMemoryGlobal $ subImpM_ ops m
-=======
 -- | For many kernels, we may not have enough physical groups to cover
 -- the logical iteration space.  Some groups thus have to perform
 -- double duty; we put an outer loop to accomplish this.  The
@@ -897,10 +872,25 @@
   sFor i Int32 iterations $
     m =<< dPrimV "virt_group_id" (Imp.vi32 phys_group_id + Imp.vi32 i * kernelNumGroups constants)
 
-sKernel :: KernelConstants -> String -> ImpM InKernel Imp.KernelOp a -> CallKernelGen ()
-sKernel constants name m = do
-  body <- makeAllMemoryGlobal $ subImpM_ (inKernelOperations constants) m
->>>>>>> 5d502fec
+sKernelThread, sKernelGroup :: String
+                            -> Count NumGroups Imp.Exp -> Count GroupSize Imp.Exp
+                            -> VName
+                            -> (KernelConstants -> InKernelGen ())
+                            -> CallKernelGen ()
+(sKernelThread, sKernelGroup) = (sKernel' threadOperations kernelGlobalThreadId,
+                                 sKernel' groupOperations kernelGroupId)
+  where sKernel' ops flatf name num_groups group_size v f = do
+          (constants, set_constants) <- kernelInitialisationSimple num_groups group_size
+          let name' = nameFromString $ name ++ "_" ++ show (baseTag v)
+          sKernel (ops constants) constants name' $ do
+            set_constants
+            dPrimV_ v $ flatf constants
+            f constants
+
+sKernel :: Operations ExplicitMemory Imp.KernelOp
+        -> KernelConstants -> Name -> ImpM ExplicitMemory Imp.KernelOp a -> CallKernelGen ()
+sKernel ops constants name m = do
+  body <- makeAllMemoryGlobal $ subImpM_ ops m
   uses <- computeKernelUses body mempty
   emit $ Imp.Op $ Imp.CallKernel Imp.Kernel
     { Imp.kernelBody = body
