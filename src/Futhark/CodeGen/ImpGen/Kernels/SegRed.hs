--- conflicted
+++ resolved
@@ -297,22 +297,13 @@
   threads_per_segment <- dPrimV "thread_per_segment" $
     groups_per_segment * unCount group_size'
 
-<<<<<<< HEAD
-  emit $ Imp.DebugPrint "num_segments" int32 num_segments
-  emit $ Imp.DebugPrint "segment_size" int32 segment_size
-  emit $ Imp.DebugPrint "num_groups" int32 $ Imp.var num_groups int32
-  emit $ Imp.DebugPrint "group_size" int32 $ unCount group_size'
-  emit $ Imp.DebugPrint "elems_per_thread" int32 $ Imp.unCount elems_per_thread
-  emit $ Imp.DebugPrint "groups_per_segment" int32 groups_per_segment
-=======
   emit $ Imp.DebugPrint "\n# SegRed-large" Nothing
   emit $ Imp.DebugPrint "num_segments" $ Just (int32, num_segments)
   emit $ Imp.DebugPrint "segment_size" $ Just (int32, segment_size)
   emit $ Imp.DebugPrint "num_groups" $ Just (int32, Imp.var num_groups int32)
-  emit $ Imp.DebugPrint "group_size" $ Just (int32, kernelGroupSize constants)
-  emit $ Imp.DebugPrint "elems_per_thread" $ Just (int32, Imp.innerExp elems_per_thread)
+  emit $ Imp.DebugPrint "group_size" $ Just (int32, Imp.unCount group_size')
+  emit $ Imp.DebugPrint "elems_per_thread" $ Just (int32, Imp.unCount elems_per_thread)
   emit $ Imp.DebugPrint "groups_per_segment" $ Just (int32, groups_per_segment)
->>>>>>> cb04266f
 
   group_res_arrs <- forM (lambdaReturnType red_op) $ \t -> do
     let pt = elemType t
